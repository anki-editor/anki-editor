--- conflicted
+++ resolved
@@ -105,7 +105,7 @@
 (defcustom anki-editor-latex-style 'builtin
   "The style of latex to translate into."
   :type '(radio (const :tag "Built-in" builtin)
-          (const :tag "MathJax" mathjax)))
+                (const :tag "MathJax" mathjax)))
 
 (defcustom anki-editor-include-default-style t
   "Whether to include the default style with `anki-editor-copy-styles'.
@@ -169,7 +169,7 @@
 This option only has an effect if `anki-editor-latex-style' is set to
 use Anki's builtin LaTeX support."
   :type '(choice (string :tag "Use this string for the class' name.")
-          (const :tag "Do not create an extra div for display math." nil)))
+                 (const :tag "Do not create an extra div for display math." nil)))
 
 (defcustom anki-editor-swap-two-fields nil
   "For note types in this list, swap fields
@@ -596,52 +596,35 @@
         (t (throw 'giveup nil)))))
    (funcall oldfun link desc info)))
 
-<<<<<<< HEAD
 (defun anki-editor--export-string (src)
-  "Export string SRC and format it if FMT."
-  (or (org-export-string-as
-       src
-       anki-editor--ox-anki-html-backend
-       t
-       anki-editor--ox-export-ext-plist)
-      ;; 8.2.10 version of
-      ;; `org-export-filter-apply-functions'
-      ;; returns nil for an input of empty string,
-      ;; which will cause AnkiConnect to fail
-      ""))
-
-(defun anki-editor--export-fields (fields)
-  "Export FIELDS, which should be a list of the form ((name . contents) ...).
-If the result of anki-editor-entry-format is nil then FIELDS is returned as is,
-otherwise it will be returned with the same structure, but each individual
-contents will have been exported."
-  (let* ((export-p (anki-editor-entry-format)))
-    (if export-p
-        (mapcar (lambda (x)
-                  (cons (car x)
-                        (anki-editor--export-string (cdr x))))
-                fields)
-      fields)))
-
-=======
-(defun anki-editor--export-string (src fmt)
-  "Export string SRC and format it if FMT.
+  "Export string SRC.
 If the string starts with '# raw', return the string as is."
   (if (and (stringp src) (string-prefix-p "# raw" src))
       (replace-regexp-in-string "^# raw[ \t\n]*" "" src)
-    (if fmt
-        (or (org-export-string-as
-             src
-             anki-editor--ox-anki-html-backend
-             t
-             anki-editor--ox-export-ext-plist)
-            ;; 8.2.10 version of
-            ;; `org-export-filter-apply-functions'
-            ;; returns nil for an input of empty string,
-            ;; which will cause AnkiConnect to fail
-            "")
-      src)))
->>>>>>> ef50e9ce
+    (or (org-export-string-as
+         src
+         anki-editor--ox-anki-html-backend
+         t
+         anki-editor--ox-export-ext-plist)
+        ;; 8.2.10 version of
+        ;; `org-export-filter-apply-functions'
+        ;; returns nil for an input of empty string,
+        ;; which will cause AnkiConnect to fail
+        "")))
+
+(defun anki-editor--export-fields (fields)
+  "Export FIELDS, which should be a list of the form ((name . contents) ...).
+If the result of anki-editor-entry-format is nil then FIELDS is returned
+as is, otherwise it will be returned with the same structure, but each
+individual contents will have been exported. If FMT is non-nil, also
+format the string, see `anki-editor--export-string'."
+  (if (anki-editor-entry-format)
+      (mapcar (lambda (x)
+                (cons (car x)
+                      (anki-editor--export-string (cdr x))))
+              fields)
+    fields))
+
 
 ;;; Core primitives
 
@@ -1061,22 +1044,11 @@
                                           subheading-fields
                                           note-type
                                           level
-<<<<<<< HEAD
-                                          prepend-heading))
+                                          prepend-heading
+                                          field-swap))
          ;; Sorting fields not necessary for Anki, but it removes
          ;; randomness which breaks our tests.
          (fields (sort fields (lambda (a b) (string< (car a) (car b))))))
-=======
-                                          prepend-heading
-                                          field-swap))
-         (exported-fields (mapcar (lambda (x)
-                                    (cons
-                                     (car x)
-                                     (string-trim
-                                      (anki-editor--export-string (cdr x)
-                                                                  format))))
-                                  fields)))
->>>>>>> ef50e9ce
     (unless deck (user-error "Missing deck"))
     (unless note-type (user-error "Missing note type"))
     (make-anki-editor-note :id note-id
@@ -1146,14 +1118,6 @@
                                  ;; scope is `tree'
                                  (min (point-max) end)))
                            "")
-<<<<<<< HEAD
-=======
-             when (not (cl-intersection (org-export-get-tags element nil nil t)
-                                        org-export-exclude-tags
-                                        :test #'string-equal-ignore-case))
-             ;; for content = (anki-editor--export-string raw format)
-             ;; collect (cons heading content)
->>>>>>> ef50e9ce
              collect (cons heading raw)
              ;; proceed to next field entry and check last-pt to
              ;; see if it's already the last entry
@@ -1184,7 +1148,7 @@
                    for nextelem = (progn (goto-char eoh)
                                          (org-element-at-point))
                    while (not (or (memq (org-element-type nextelem) '(headline))
-                                  (eobp)))
+                                (eobp)))
                    finally return (and eoh
                                        (if (eobp)
                                            (org-element-property :end nextelem)
@@ -1213,14 +1177,24 @@
 map missing fields to the `heading' and/or `content-before-subheading'.
 Return a list of cons of (FIELD-NAME . FIELD-CONTENT)."
   (anki-editor--with-collection-data-updated
-<<<<<<< HEAD
     (let* ((model-fields (alist-get
                           note-type anki-editor--model-fields
                           nil nil #'string=))
+           (field-alias (alist-get note-type anki-editor-field-alias
+                                   nil nil #'string=))
            (property-fields (anki-editor--property-fields model-fields))
-           (named-fields (seq-uniq (append property-fields subheading-fields)
-                                   (lambda (left right)
-                                     (string= (car left) (car right)))))
+           (named-fields (seq-uniq
+                          (append property-fields
+                                  (mapcar
+                                   (lambda (field)
+                                     (let ((aliased (alist-get (car field) field-alias
+                                                               nil nil #'string=)))
+                                       (cond
+                                        (aliased `(,aliased . ,(cdr field)))
+                                        (t field))))
+                                   subheading-fields))
+                          (lambda (left right)
+                            (string= (car left) (car right)))))
            (fields-matching (cl-intersection
                              model-fields (mapcar #'car named-fields)
                              :test #'string=))
@@ -1285,67 +1259,6 @@
                (if (equal "" (string-trim content-before-subheading))
                    (progn
                      (push (cons (nth (- 1 field-swap) fields-missing)
-=======
-   (let* ((model-fields (alist-get
-                         note-type anki-editor--model-fields
-                         nil nil #'string=))
-          (field-alias (alist-get note-type anki-editor-field-alias
-                                  nil nil #'string=))
-          (property-fields (anki-editor--property-fields model-fields))
-          (named-fields (seq-uniq
-                         (append property-fields
-                                 (mapcar
-                                  (lambda (field)
-                                    (let ((aliased (alist-get (car field) field-alias
-                                                              nil nil #'string=)))
-                                      (cond
-                                       (aliased `(,aliased . ,(cdr field)))
-                                       (t field))))
-                                  subheading-fields))
-                         (lambda (left right)
-                           (string= (car left) (car right)))))
-          (fields-matching (cl-intersection
-                            model-fields (mapcar #'car named-fields)
-                            :test #'string=))
-          (fields-missing (cl-set-difference
-                           model-fields (mapcar #'car named-fields)
-                           :test #'string=))
-          (fields-extra (cl-set-difference
-                         (mapcar #'car named-fields) model-fields
-                         :test #'string=))
-          (fields (cl-loop for f in fields-matching
-                           collect (cons f (alist-get
-                                            f named-fields
-                                            nil nil #'string=))))
-          (heading-format anki-editor-prepend-heading-format))
-     (cond ((equal 0 (length fields-missing))
-            (when (< 0 (length fields-extra))
-              (user-error "Failed to map all named fields")))
-           ((equal 1 (length fields-missing))
-            (if (equal 0 (length fields-extra))
-                (if (equal "" (string-trim content-before-subheading))
-                    (push (cons (car fields-missing) heading)
-                          fields)
-                  (if prepend-heading
-                      (push (cons (car fields-missing)
-                                  (concat
-                                   (format heading-format heading)
-                                   content-before-subheading))
-                            fields)
-                    (push (cons (car fields-missing)
-                                content-before-subheading)
-                          fields)))
-              (if (equal "" (string-trim content-before-subheading))
-                  (push (cons (car fields-missing)
-                              (anki-editor--concat-fields
-                               fields-extra subheading-fields level))
-                        fields)
-                (if prepend-heading
-                    (push (cons (car fields-missing)
-                                (concat
-                                 (format heading-format heading)
-                                 content-before-subheading
->>>>>>> ef50e9ce
                                  (anki-editor--concat-fields
                                   fields-extra subheading-fields level))
                            fields)
