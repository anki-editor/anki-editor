--- conflicted
+++ resolved
@@ -65,26 +65,11 @@
 
   [[./demo.gif]]
 
-<<<<<<< HEAD
-* Change Log
-
   *v0.2.2*
   - Adds optional tag inheritance.
   - Adds optional deck creation.
   - Fixes issue #15 (url-encoded file path isn't recognized by shell commands).
 
-  *v0.2.1*
-  - Automatically store media files for links to file when submitting.
-  - =anki-editor-insert-tags= renamed to =anki-editor-add-tags=, with behavior slightly changed.
-  - =anki-editor-export-heading-contents-to-html= renamed to =anki-editor-export-subtree-to-html=.
-
-  *v0.2.0*
-  - Fix =org-element= not functioning correctly in temp buffer.
-  - Add a command to cloze region.
-  - Refactor the code to do the translation with Org's exporting framework.
-  - Add a customization variable to break consecutive braces in latex.
-=======
->>>>>>> 1477ee4b
 
 [fn:1] It should be noted that Org only allows letters, numbers, =_=
 and =@= in a tag but Anki allows more, so you may have to edit you
